import * as express from "express";
import { diLogger, ConsoleLogger, cryptoProvider, X509CertificateGenerator } from "@peculiar/acme-core";
import { AcmeExpress } from "@peculiar/acme-express";
import { DependencyInjection as diData } from "@peculiar/acme-data-memory";
import { diCertificateEnrollmentService } from "@peculiar/acme-server";
import { Crypto } from "@peculiar/webcrypto";
import { container, Lifecycle } from "tsyringe";
import { CertificateEnrollmentService } from "./services";
<<<<<<< HEAD
import { DependencyInjection as diData} from "@peculiar/acme-data-dynamodb";
=======
import { ITestServerOptions2 } from "./services/options";
>>>>>>> 1c91bf13

async function main() {
  const app = express();

  const crypto = new Crypto();
  cryptoProvider.set(crypto);

  // before AcmeExpress because this logger need for logs in setup moment
  container.register(diLogger, ConsoleLogger);

  // Create new CA cert
  const notBefore = new Date();
  const notAfter = new Date();
  notAfter.setUTCFullYear(notAfter.getUTCFullYear() + 1);
  const rootName = "CN=ACME demo root CA, O=PeculiarVentures LLC";
  const caName = "CN=ACME demo CA, O=PeculiarVentures LLC";
  const rootKeys = await crypto.subtle.generateKey(CertificateEnrollmentService.signingAlgorithm, false, ["sign", "verify"]) as CryptoKeyPair;
  const caKeys = await crypto.subtle.generateKey(CertificateEnrollmentService.signingAlgorithm, false, ["sign", "verify"]) as CryptoKeyPair;

  const rootCert = await X509CertificateGenerator.create({
    serialNumber: "01",
    subject: rootName,
    issuer: rootName,
    notBefore,
    notAfter,
    signingAlgorithm: CertificateEnrollmentService.signingAlgorithm,
    publicKey: rootKeys.publicKey,
    signingKey: rootKeys.privateKey,
  });
  rootCert.privateKey = rootKeys.privateKey;
  const caCert = await X509CertificateGenerator.create({
    serialNumber: "01",
    subject: caName,
    issuer: rootName,
    notBefore,
    notAfter,
    signingAlgorithm: CertificateEnrollmentService.signingAlgorithm,
    publicKey: caKeys.publicKey,
    signingKey: rootKeys.privateKey,
  });
  caCert.privateKey = caKeys.privateKey;

  AcmeExpress.register(app, {
    baseAddress: "http://localhost:4000/acme",
    levelLogger: "info",
    cryptoProvider: crypto,
    debugMode: true,
    caCertificate: caCert,
    extraCertificateStorage: [rootCert, caCert],
  } as Partial<ITestServerOptions2>);

  container.register(diCertificateEnrollmentService, CertificateEnrollmentService, { lifecycle: Lifecycle.Singleton });
  diData.register(container);

  app.listen(4000, () => { console.log(`Server is running`); });

}

main().catch(e => console.error(e));<|MERGE_RESOLUTION|>--- conflicted
+++ resolved
@@ -6,11 +6,7 @@
 import { Crypto } from "@peculiar/webcrypto";
 import { container, Lifecycle } from "tsyringe";
 import { CertificateEnrollmentService } from "./services";
-<<<<<<< HEAD
-import { DependencyInjection as diData} from "@peculiar/acme-data-dynamodb";
-=======
 import { ITestServerOptions2 } from "./services/options";
->>>>>>> 1c91bf13
 
 async function main() {
   const app = express();
