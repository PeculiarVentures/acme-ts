import { AsnConvert } from "@peculiar/asn1-schema";
import { Certificate } from "@peculiar/asn1-x509";
import { id_sha1WithRSAEncryption, id_sha256WithRSAEncryption, id_sha384WithRSAEncryption, id_sha512WithRSAEncryption } from "@peculiar/asn1-rsa";
import { id_ecdsaWithSHA1, id_ecdsaWithSHA256, id_ecdsaWithSHA384, id_ecdsaWithSHA512 } from "@peculiar/asn1-ecc";
import { BufferSourceConverter, Convert } from "pvtsutils";
import { HashedAlgorithm } from "./types";
import { cryptoProvider } from "./provider";
import { Name } from "./name";
import { Extension } from "./extension";
import { AsnData } from "./asn_data";
import { ExtensionFactory } from "./extensions";
import { PublicKey } from "./public_key";

export interface X509CertificateVerifyParams {
  date?: Date;
  publicKey?: CryptoKey;
}

export class X509Certificate extends AsnData<Certificate> {
  private tbs!: ArrayBuffer;
  public serialNumber!: string;
  public subject!: string;
  public issuer!: string;
  public notBefore!: Date;
  public notAfter!: Date;
  public signatureAlgorithm!: HashedAlgorithm;
  public signature!: ArrayBuffer;
  public extensions!: Extension[];
  public privateKey?: CryptoKey;
  public publicKey!: PublicKey;

  public constructor(asn: Certificate);
  public constructor(raw: BufferSource);
  public constructor(param: BufferSource | Certificate) {
    if (BufferSourceConverter.isBufferSource(param)) {
      super(param, Certificate);
    } else {
      super(param);
    }
  }

  protected onInit(asn: Certificate) {
    const tbs = asn.tbsCertificate;
    this.tbs = AsnConvert.serialize(tbs);
    this.serialNumber = Convert.ToHex(tbs.serialNumber);
    this.subject = new Name(tbs.subject).toString();
    this.issuer = new Name(tbs.issuer).toString();
    this.signatureAlgorithm = this.getSignatureAlgorithm(asn);
    this.signature = asn.signatureValue;
    const notBefore = tbs.validity.notBefore.utcTime || tbs.validity.notBefore.generalTime;
    if (!notBefore) {
      throw new Error("Cannot get 'notBefore' value");
    }
    this.notBefore = notBefore;
    const notAfter = tbs.validity.notAfter.utcTime || tbs.validity.notAfter.generalTime;
    if (!notAfter) {
      throw new Error("Cannot get 'notAfter' value");
    }
    this.notAfter = notAfter;
    this.extensions = [];
    if (tbs.extensions) {
      this.extensions = tbs.extensions.map(o => ExtensionFactory.create(AsnConvert.serialize(o)));
    }
    this.publicKey = new PublicKey(tbs.subjectPublicKeyInfo);
  }

  public getExtension(type: string) {
    for (const ext of this.extensions) {
      if (ext.type === type) {
        return ext;
      }
    }
    return null;
  }

  public getExtensions(type: string) {
    return this.extensions.filter(o => o.type === type);
  }

<<<<<<< HEAD
  public async getPublicKey(crypto?: Crypto): Promise<CryptoKey>;
  public async getPublicKey(algorithm: Algorithm, keyUsages: KeyUsage[], crypto?: Crypto): Promise<CryptoKey>;
  public async getPublicKey(...args: any[]) {
    let algorithm: Algorithm = this.getSignatureAlgorithm();
    let keyUsages: KeyUsage[] = ["verify"];
    let crypto: Crypto;
    if (args.length > 1) {
      // alg, usages, crypto?
      algorithm = args[0] || algorithm;
      keyUsages = args[1] || keyUsages;
      crypto = args[2] || cryptoProvider.get();
    } else {
      // crypto?
      crypto = args[0] || cryptoProvider.get();
    }

    const asnSpki = this.asn.tbsCertificate.subjectPublicKeyInfo;
    switch (asnSpki.algorithm.algorithm) {
      case id_ecPublicKey:
        {
          const eccParamsBuf = asnSpki.algorithm.parameters;
          if (!eccParamsBuf) {
            throw new Error("ECC key algorithm doesn't have required parameters");
          }
          const eccParams = AsnConvert.parse(eccParamsBuf, ECParameters);
          switch (eccParams.namedCurve) {
            case id_secp256r1:
              (algorithm as any).namedCurve = "P-256";
              break;
            case id_secp384r1:
              (algorithm as any).namedCurve = "P-384";
              break;
            case id_secp521r1:
              (algorithm as any).namedCurve = "P-521";
              break;
            default:
              throw new Error(`Unsupported ECC named curve '${eccParams.namedCurve}'`);
          }
        }
        break;
      default:
    }

    const spki = AsnConvert.serialize(this.asn.tbsCertificate.subjectPublicKeyInfo);
    return crypto.subtle.importKey("spki", spki, algorithm as any, true, keyUsages);
  }

  public getSignatureAlgorithm(): HashedAlgorithm {
    const signatureAlgorithm = this.asn.signatureAlgorithm;
=======
  private getSignatureAlgorithm(asn: Certificate): HashedAlgorithm {
    const signatureAlgorithm = asn.signatureAlgorithm;
>>>>>>> 7ecd04e7
    switch (signatureAlgorithm.algorithm) {
      case id_sha1WithRSAEncryption:
        return { name: "RSASSA-PKCS1-v1_5", hash: { name: "SHA-1" } };
      case id_sha256WithRSAEncryption:
        return { name: "RSASSA-PKCS1-v1_5", hash: { name: "SHA-256" } };
      case id_sha384WithRSAEncryption:
        return { name: "RSASSA-PKCS1-v1_5", hash: { name: "SHA-384" } };
      case id_sha512WithRSAEncryption:
        return { name: "RSASSA-PKCS1-v1_5", hash: { name: "SHA-512" } };
      case id_ecdsaWithSHA1:
        return { name: "ECDSA", hash: { name: "SHA-1" } };
      case id_ecdsaWithSHA256:
        return { name: "ECDSA", hash: { name: "SHA-256" } };
      case id_ecdsaWithSHA384:
        return { name: "ECDSA", hash: { name: "SHA-384" } };
      case id_ecdsaWithSHA512:
        return { name: "ECDSA", hash: { name: "SHA-512" } };
      default:
        throw new Error(`Unsupported algorithm identifier '${signatureAlgorithm}'`);
    }
  }

  public async verify(params: X509CertificateVerifyParams, crypto = cryptoProvider.get()) {
    const date = params.date || new Date();
    const keyAlgorithm = { ...this.publicKey.algorithm, ...this.signatureAlgorithm };
    const publicKey = params.publicKey || await this.publicKey.export(keyAlgorithm, ["verify"], crypto);

    const ok = await crypto.subtle.verify(this.signatureAlgorithm, publicKey, this.signature, this.tbs);
    const time = date.getTime();
    return ok && this.notBefore.getTime() < time && time < this.notAfter.getTime();
  }

  public async getThumbprint(crypto?: Crypto): Promise<ArrayBuffer>;
  public async getThumbprint(algorithm: globalThis.AlgorithmIdentifier, crypto?: Crypto): Promise<ArrayBuffer>;
  public async getThumbprint(...args: any[]) {
    let crypto = cryptoProvider.get();
    let algorithm = "SHA-1";
    if (args.length === 1 && !args[0]?.subtle) {
      // crypto?
      algorithm = args[0] || algorithm;
      crypto = args[1] || crypto;
    } else {
      crypto = args[0] || crypto;
    }
    return await crypto.subtle.digest(algorithm, this.rawData);
  }
}<|MERGE_RESOLUTION|>--- conflicted
+++ resolved
@@ -77,60 +77,8 @@
     return this.extensions.filter(o => o.type === type);
   }
 
-<<<<<<< HEAD
-  public async getPublicKey(crypto?: Crypto): Promise<CryptoKey>;
-  public async getPublicKey(algorithm: Algorithm, keyUsages: KeyUsage[], crypto?: Crypto): Promise<CryptoKey>;
-  public async getPublicKey(...args: any[]) {
-    let algorithm: Algorithm = this.getSignatureAlgorithm();
-    let keyUsages: KeyUsage[] = ["verify"];
-    let crypto: Crypto;
-    if (args.length > 1) {
-      // alg, usages, crypto?
-      algorithm = args[0] || algorithm;
-      keyUsages = args[1] || keyUsages;
-      crypto = args[2] || cryptoProvider.get();
-    } else {
-      // crypto?
-      crypto = args[0] || cryptoProvider.get();
-    }
-
-    const asnSpki = this.asn.tbsCertificate.subjectPublicKeyInfo;
-    switch (asnSpki.algorithm.algorithm) {
-      case id_ecPublicKey:
-        {
-          const eccParamsBuf = asnSpki.algorithm.parameters;
-          if (!eccParamsBuf) {
-            throw new Error("ECC key algorithm doesn't have required parameters");
-          }
-          const eccParams = AsnConvert.parse(eccParamsBuf, ECParameters);
-          switch (eccParams.namedCurve) {
-            case id_secp256r1:
-              (algorithm as any).namedCurve = "P-256";
-              break;
-            case id_secp384r1:
-              (algorithm as any).namedCurve = "P-384";
-              break;
-            case id_secp521r1:
-              (algorithm as any).namedCurve = "P-521";
-              break;
-            default:
-              throw new Error(`Unsupported ECC named curve '${eccParams.namedCurve}'`);
-          }
-        }
-        break;
-      default:
-    }
-
-    const spki = AsnConvert.serialize(this.asn.tbsCertificate.subjectPublicKeyInfo);
-    return crypto.subtle.importKey("spki", spki, algorithm as any, true, keyUsages);
-  }
-
-  public getSignatureAlgorithm(): HashedAlgorithm {
-    const signatureAlgorithm = this.asn.signatureAlgorithm;
-=======
   private getSignatureAlgorithm(asn: Certificate): HashedAlgorithm {
     const signatureAlgorithm = asn.signatureAlgorithm;
->>>>>>> 7ecd04e7
     switch (signatureAlgorithm.algorithm) {
       case id_sha1WithRSAEncryption:
         return { name: "RSASSA-PKCS1-v1_5", hash: { name: "SHA-1" } };
