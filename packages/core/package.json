--- conflicted
+++ resolved
@@ -35,29 +35,17 @@
   },
   "homepage": "https://github.com/PeculiarVentures/ts-acme#readme",
   "dependencies": {
-<<<<<<< HEAD
-    "@peculiar/acme-protocol": "^0.0.0",
+    "@peculiar/acme-protocol": "^1.1.0",
     "@peculiar/asn1-cms": "^2.0.22",
     "@peculiar/asn1-csr": "^2.0.22",
-=======
-    "@peculiar/acme-protocol": "^1.1.0",
-    "@peculiar/asn1-cms": "^2.0.21",
-    "@peculiar/asn1-csr": "^2.0.21",
->>>>>>> 1345c89f
     "@peculiar/asn1-ecc": "^2.0.1",
     "@peculiar/asn1-pkcs9": "^2.0.22",
     "@peculiar/asn1-rsa": "^2.0.22",
     "@peculiar/asn1-schema": "2.0.17",
-<<<<<<< HEAD
     "@peculiar/asn1-x509": "2.0.22",
-    "@peculiar/jose": "^1.0.0",
+    "@peculiar/jose": "^1.1.0",
     "@peculiar/x509": "^1.0.6",
     "pvtsutils": "1.0.14",
-=======
-    "@peculiar/asn1-x509": "2.0.21",
-    "@peculiar/jose": "^1.1.0",
-    "pvtsutils": "1.0.12",
->>>>>>> 1345c89f
     "reflect-metadata": "^0.1.13",
     "tsyringe": "^4.2.0"
   }
