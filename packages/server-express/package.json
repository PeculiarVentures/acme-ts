--- conflicted
+++ resolved
@@ -37,16 +37,10 @@
     "url": "https://github.com/PeculiarVentures/ts-acme/issues"
   },
   "dependencies": {
-<<<<<<< HEAD
-    "@peculiar/acme-core": "^0.0.0",
-    "@peculiar/acme-data": "^0.0.0",
-    "@peculiar/acme-server": "^0.0.0",
-    "@types/cors": "^2.8.7",
-=======
     "@peculiar/acme-core": "^1.1.0",
     "@peculiar/acme-data": "^1.1.0",
     "@peculiar/acme-server": "^1.1.0",
->>>>>>> 1345c89f
+    "@types/cors": "^2.8.7",
     "@types/express": "^4.17.7",
     "cors": "^2.8.5",
     "express": "^4.17.1",
