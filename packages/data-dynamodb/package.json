--- conflicted
+++ resolved
@@ -34,19 +34,11 @@
     "url": "https://github.com/PeculiarVentures/ts-acme/issues"
   },
   "dependencies": {
-<<<<<<< HEAD
-    "@peculiar/acme-core": "^0.0.0",
-    "@peculiar/acme-data": "^0.0.0",
-    "@peculiar/acme-protocol": "^0.0.0",
-    "@peculiar/jose": "^1.0.0",
-    "aws-sdk": "^2.762.0",
-=======
     "@peculiar/acme-core": "^1.1.0",
     "@peculiar/acme-data": "^1.1.0",
     "@peculiar/acme-protocol": "^1.1.0",
     "@peculiar/jose": "^1.1.0",
-    "aws-sdk": "^2.747.0",
->>>>>>> 1345c89f
+    "aws-sdk": "^2.762.0",
     "dynamoose": "^2.3.0",
     "pvtsutils": "^1.0.14"
   }
