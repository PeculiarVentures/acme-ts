{
  "name": "@peculiar/acme-data",
  "version": "1.1.0",
  "description": "",
  "keywords": [],
  "author": "microshine <microshine@mail.ru>",
  "license": "MIT",
  "main": "build/index.js",
  "module": "build/index.es.js",
  "types": "build/types/index.d.ts",
  "files": [
    "build",
    "README.md"
  ],
  "publishConfig": {
    "access": "public"
  },
  "repository": {
    "type": "git",
    "url": "git+https://github.com/PeculiarVentures/ts-acme.git"
  },
  "scripts": {
    "test": "echo \"Error: run tests from root\" && exit 1",
    "clear": "rimraf build/*",
    "build": "yarn run build:module && yarn run build:types",
    "build:module": "yarn run build:cjs && yarn run build:es2015",
    "build:cjs": "tsc -p tsconfig.compile.json --removeComments --module commonjs --outDir build/cjs",
    "build:es2015": "tsc -p tsconfig.compile.json --removeComments --module ES2015 --outDir build/es2015",
    "prebuild:types": "rimraf build/types",
    "build:types": "tsc -p tsconfig.compile.json --outDir build/types --declaration --emitDeclarationOnly",
    "rebuild": "yarn run clear && yarn run build"
  },
  "bugs": {
    "url": "https://github.com/PeculiarVentures/ts-acme/issues"
  },
  "homepage": "https://github.com/PeculiarVentures/ts-acme#readme",
  "dependencies": {
<<<<<<< HEAD
    "@peculiar/acme-core": "^0.0.0",
    "@peculiar/acme-protocol": "^0.0.0",
    "@peculiar/asn1-x509": "2.0.22",
=======
    "@peculiar/acme-core": "^1.1.0",
    "@peculiar/acme-protocol": "^1.1.0",
    "@peculiar/asn1-x509": "2.0.21",
>>>>>>> 1345c89f
    "tsyringe": "^4.3.0"
  }
}<|MERGE_RESOLUTION|>--- conflicted
+++ resolved
@@ -35,15 +35,9 @@
   },
   "homepage": "https://github.com/PeculiarVentures/ts-acme#readme",
   "dependencies": {
-<<<<<<< HEAD
-    "@peculiar/acme-core": "^0.0.0",
-    "@peculiar/acme-protocol": "^0.0.0",
-    "@peculiar/asn1-x509": "2.0.22",
-=======
     "@peculiar/acme-core": "^1.1.0",
     "@peculiar/acme-protocol": "^1.1.0",
-    "@peculiar/asn1-x509": "2.0.21",
->>>>>>> 1345c89f
+    "@peculiar/asn1-x509": "2.0.22",
     "tsyringe": "^4.3.0"
   }
 }