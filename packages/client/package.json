--- conflicted
+++ resolved
@@ -37,11 +37,10 @@
   },
   "homepage": "https://github.com/PeculiarVentures/ts-acme#readme",
   "dependencies": {
-<<<<<<< HEAD
-    "@peculiar/acme-core": "^0.0.0",
-    "@peculiar/acme-protocol": "^0.0.0",
+    "@peculiar/acme-core": "^1.1.0",
+    "@peculiar/acme-protocol": "^1.1.0",
     "@peculiar/asn1-x509": "2.0.22",
-    "@peculiar/jose": "^1.0.0",
+    "@peculiar/jose": "^1.1.0",
     "pvtsutils": "1.0.14"
   },
   "devDependencies": {
@@ -55,12 +54,5 @@
     "rollup": "^2.28.2",
     "rollup-plugin-babel": "^4.4.0",
     "rollup-plugin-terser": "^7.0.2"
-=======
-    "@peculiar/acme-core": "^1.1.0",
-    "@peculiar/acme-protocol": "^1.1.0",
-    "@peculiar/asn1-x509": "2.0.21",
-    "@peculiar/jose": "^1.1.0",
-    "pvtsutils": "1.0.12"
->>>>>>> 1345c89f
   }
 }