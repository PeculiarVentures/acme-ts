--- conflicted
+++ resolved
@@ -39,13 +39,8 @@
     "@peculiar/acme-data": "^1.1.0",
     "@peculiar/acme-protocol": "^1.1.0",
     "@peculiar/asn1-schema": "2.0.17",
-<<<<<<< HEAD
     "@peculiar/asn1-x509": "2.0.22",
-    "@peculiar/jose": "^1.0.0",
-=======
-    "@peculiar/asn1-x509": "2.0.21",
     "@peculiar/jose": "^1.1.0",
->>>>>>> 1345c89f
     "@peculiar/webcrypto": "^1.1.3",
     "node-fetch": "^2.6.1",
     "normalize-url": "^5.2.0",
